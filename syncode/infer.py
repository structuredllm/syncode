--- conflicted
+++ resolved
@@ -75,12 +75,9 @@
         self.new_mask_store = new_mask_store
         self.few_shot = few_shot
         self.num_examples = num_examples
-<<<<<<< HEAD
         dataset_dirmap = {"mbxp": "mbxp", "humaneval": "multi-humaneval", "mathqa-x": "mathqa-x"}
         self.dataset = dataset_dirmap[dataset]
-=======
         self.parser = parser
->>>>>>> eac35ec8
 
         # Load model
         device = f"cuda:{self.gpu}"
