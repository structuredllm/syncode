import hashlib
import os

class Grammar:
    """
    The grammar can be provided in 3 ways:
    1) Name of the grammar available in syncode/parsers/grammars. Can be 'python', 'go', 'tiny', 'calc' etc.
    2) Full path to the grammar file. In this case, the grammar file should be in Lark format.
    3) The grammar itself in Lark/EBNF form.
    """
    def __init__(self, name):
        self.name = name
        self.ebnf = None
        grammar_filename = None
        assert name is not None, 'Grammar name not provided in grammar mode!'
<<<<<<< HEAD
        if name in ['python', 'go', 'sql', 'tiny', 'calc', 'json', 'c', 'java']:
            grammar_filename = f'syncode/parsers/grammars/{name}_grammar.lark'
=======
        if name in ['python', 'go', 'sql', 'tiny', 'calc', 'json', 'c']:
            grammar_filename = f'{os.path.dirname(__file__)}/{name}_grammar.lark'
>>>>>>> 1e1ca375
        elif name.endswith('.lark'): 
            if os.path.exists(name):
                # In this case we assume that the user provides the full path to the grammar file
                grammar_filename = name
            else:
                raise ValueError(f'grammar input file {name} does not exist!')            
    
        if grammar_filename is not None:
            if os.path.exists(grammar_filename):
                    with open(grammar_filename, 'r') as file:
                        self.ebnf = file.read()
            else:
                raise ValueError(f'grammar file {grammar_filename} does not exist!')
        else: # Grammar can also be specified as a string in EBNF form
            self.ebnf = name
            self.name = 'custom'

    def __str__(self):
        return self.name 
    
    def hash(self) -> int:
        return str(int(hashlib.sha256(self.ebnf.encode('utf-8')).hexdigest(), 16))[:10]
    
    def simplifications(self):
        """
        The Simplification class presents a mapping from the original regex to the simplified regex for certain terminals. 
        There are two reasons for doing this. In some cases, the original regex is complex and requires large DFAs. Computing the overapproximate tokens for such DFAs is expensive. The other reason is that the interegular library does not support some regex features such as lookaheads. Thus, we use the simplified regex to compute the overapproximate tokens.

        # NOTE: We are not changing the actual regex of the terminals while parsing. We are only using the simplified regex for computing the overapproximate tokens maintaining the soundness.
        """
        if self.name == 'python':
            # Simplifications for python
            python_simplifications = {
                            'COMMENT': '(?i:(?s:(#.*|\'\'\'.*?\'\'\'|""".*?""")))', 
                            '_NL': '(?s:(?i:\n(.*)))', 
                            'LONG_STRING': '(?i:(?s:(\'\'\'.*?\'\'\'|""".*?""")))', 
                            'STRING': '(?s:(?i:[ubf]?r?(".*?"|\'.*?\')))'
                            }
            return python_simplifications
        return {}<|MERGE_RESOLUTION|>--- conflicted
+++ resolved
@@ -13,13 +13,8 @@
         self.ebnf = None
         grammar_filename = None
         assert name is not None, 'Grammar name not provided in grammar mode!'
-<<<<<<< HEAD
         if name in ['python', 'go', 'sql', 'tiny', 'calc', 'json', 'c', 'java']:
-            grammar_filename = f'syncode/parsers/grammars/{name}_grammar.lark'
-=======
-        if name in ['python', 'go', 'sql', 'tiny', 'calc', 'json', 'c']:
             grammar_filename = f'{os.path.dirname(__file__)}/{name}_grammar.lark'
->>>>>>> 1e1ca375
         elif name.endswith('.lark'): 
             if os.path.exists(name):
                 # In this case we assume that the user provides the full path to the grammar file
